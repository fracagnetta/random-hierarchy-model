import torch
from torch.utils.data import Dataset
import torch.nn.functional as F

from itertools import *
import random
import numpy as np

from .utils import dec2bin


def hierarchical_features(num_features, num_layers, m, num_classes, seed=0):
    """
    Build hierarchy of features.
    :param num_features: number of features to choose from at each layer (short: `n`).
    :param num_layers: number of layers in the hierarchy (short: `l`)
    :param m: features multiplicity (number of ways in which a feature can be made from sub-feat.)
    :param num_classes: number of different classes
    :param seed: sampling sub-features seed
    :return: features hierarchy as a list of length num_layers
    """
    random.seed(seed)
    features = [torch.arange(num_classes)]
    for l in range(num_layers):
        previous_features = features[-1].flatten()
        features_set = list(set([i.item() for i in previous_features]))
        num_layer_features = len(features_set)
        # new_features = list(combinations(range(num_features), 2))
        new_features = list(product(range(num_features), range(num_features)))
        assert (
                len(new_features) >= m * num_layer_features
        ), "Not enough features to choose from!!"
        random.shuffle(new_features)
        new_features = new_features[: m * num_layer_features]
        new_features = list(sum(new_features, ()))  # tuples to list

        new_features = torch.tensor(new_features)
        new_features = new_features.reshape(-1, m, 2)  # [n_features h-1, m, 2]

        # here new_features are ordered as what makes a 2, what makes a 1 etc...]

        # map features to indices
        feature_to_index = dict([(e, i) for i, e in enumerate(features_set)])

        indices = [feature_to_index[f.item()] for f in previous_features]

        new_features = new_features[indices]
        features.append(new_features)
    return features


def features_to_data(samples_indices, features, m, num_classes, num_layers, seed=0, seed_reset_layer=42):
    """
    Build hierarchical dataset from features hierarchy.
    :param samples_indices: torch tensor containing indices in [0, 1, ..., Pmax - 1] of datapoints to sample
    :param features: hierarchy of features
    :param num_features: features vocabulary size
    :param m: features multiplicity (number of ways in which a feature can be made from sub-feat.)
    :param num_classes: number of different classes
    :param num_layers: number of layers in the hierarchy (short: `l`)
    :param seed: controls randomness in sampling for stability measurements
    :param seed_reset_layer: layer from which to randomize the choice of semantically equivalent subfeatures (for stability measurements)
    :return: dataset {x, y}
    """

    Pmax = m ** (2 ** num_layers - 1) * num_classes

    x = features[-1].reshape(num_classes, *sum([(m, 2) for _ in range(num_layers)], ()))  # [nc, m, 2, m, 2, ...]

    groups_size = Pmax // num_classes
    y = samples_indices.div(groups_size, rounding_mode='floor')
    samples_indices = samples_indices % groups_size

    indices = []
    for l in range(num_layers):

        if l != 0:
            # indexing the left AND right sub-features (i.e. dimensions of size 2 in x)
            # Repeat is there such that higher level features are chosen consistently for a give data-point
            left_right = (
                torch.arange(2)[None]
                    .repeat(2 ** (num_layers - 2), 1)
                    .reshape(2 ** (num_layers - l - 1), -1)
                    .t()
                    .flatten()
            )
            left_right = left_right[None].repeat(len(samples_indices), 1)

            indices.append(left_right)

        if l >= seed_reset_layer:
            np.random.seed(seed + 42 + l)
            perm = torch.randperm(len(samples_indices))
            samples_indices = samples_indices[perm]

        groups_size //= m ** (2 ** l)
        layer_indices = samples_indices.div(groups_size, rounding_mode='floor')

        rules = number2base(layer_indices, m, string_length=2 ** l)
        rules = (
            rules[:, None]
                .repeat(1, 2 ** (num_layers - l - 1), 1)
                .permute(0, 2, 1)
                .flatten(1)
        )

        indices.append(rules)

        samples_indices = samples_indices % groups_size

    yi = y[:, None].repeat(1, 2 ** (num_layers - 1))

    x = x[tuple([yi, *indices])].flatten(1)

    return x, y


class HierarchicalDataset(Dataset):
    """
    Hierarchical dataset.
    """

    def __init__(
            self,
            num_features=8,
            m=2,  # features multiplicity
            num_layers=2,
            num_classes=2,
            seed=0,
            max_dataset_size=None,
            seed_traintest_split=0,
            train=True,
            input_format='onehot',
            whitening=0,
            transform=None,
            testsize=-1,
            seed_reset_layer=42,
    ):
        assert testsize or train, "testsize must be larger than zero when generating a test set!"
        torch.manual_seed(seed)
        self.num_features = num_features
        self.m = m  # features multiplicity
        self.num_layers = num_layers
        self.num_classes = num_classes

        features = hierarchical_features(
            num_features, num_layers, m, num_classes, seed=seed
        )

        Pmax = m ** (2 ** num_layers - 1) * num_classes
        assert Pmax < 1e19, "Pmax cannot be represented with int64!! Parameters too large! Please open a github issue if you need a solution."
<<<<<<< HEAD
        if max_dataset_size is None or max_dataset_size > Pmax:
=======
        if max_dataset_size is None:
>>>>>>> e570e064
            max_dataset_size = Pmax
        if testsize == -1:
            testsize = min(max_dataset_size // 5, 20000)

        g = torch.Generator()
        g.manual_seed(seed_traintest_split)

        if Pmax < 5e6:  # there is a crossover in computational time of the two sampling methods around this value of Pmax
            samples_indices = torch.randperm(Pmax, generator=g)[:max_dataset_size]
        else:
            samples_indices = torch.randint(Pmax, (2 * max_dataset_size,), generator=g)
            samples_indices = torch.unique(samples_indices)
            perm = torch.randperm(len(samples_indices), generator=g)[:max_dataset_size]
            samples_indices = samples_indices[perm]

        if train and testsize:
            samples_indices = samples_indices[:-testsize]
        else:
            samples_indices = samples_indices[-testsize:]

        self.x, self.targets = features_to_data(
            samples_indices, features, m, num_classes, num_layers, seed=seed, seed_reset_layer=seed_reset_layer
        )

        # encode input pairs instead of features
        if "pairs" in input_format:
            self.x = pairing_features(self.x, num_features)

        if 'onehot' not in input_format:
            assert not whitening, "Whitening only implemented for one-hot encoding"

        if "binary" in input_format:
            self.x = dec2bin(self.x)
            self.x = self.x.permute(0, 2, 1)
        elif "long" in input_format:
            self.x = self.x.long() + 1
        elif "decimal" in input_format:
            self.x = ((self.x[:, None] + 1) / num_features - 1) * 2
        elif "onehot" in input_format:
            self.x = F.one_hot(
                self.x.long(),
                num_classes=num_features if 'pairs' not in input_format else num_features ** 2
            ).float()
            self.x = self.x.permute(0, 2, 1)

            if whitening:
                inv_sqrt_n = (num_features - 1) ** -.5
                self.x = self.x * (1 + inv_sqrt_n) - inv_sqrt_n
            else:
                exp = int("pairs" in input_format) + 1
                self.x *= num_features ** exp
        else:
            raise ValueError

        self.transform = transform

    def __len__(self):
        return len(self.targets)

    def __getitem__(self, idx):
        """
        :param idx: sample index
        :return (torch.tensor, torch.tensor): (sample, label)
        """

        x, y = self.x[idx], self.targets[idx]

        if self.transform:
            x, y = self.transform(x, y)

        # if self.background_noise:
        #     g = torch.Generator()
        #     g.manual_seed(idx)
        #     x += torch.randn(x.shape, generator=g) * self.background_noise

        return x, y


def pairs_to_num(xi, n):
    """
        Convert one long input with n-features encoding to n^2 pairs encoding.
    """
    ln = len(xi)
    xin = torch.zeros(ln // 2)
    for ii, xii in enumerate(xi):
        xin[ii // 2] += xii * n ** (1 - ii % 2)
    return xin


def pairing_features(x, n):
    """
        Batch of inputs from n to n^2 encoding.
    """
    xn = torch.zeros(x.shape[0], x.shape[-1] // 2)
    for i, xi in enumerate(x.squeeze()):
        xn[i] = pairs_to_num(xi, n)
    return xn


def number2base(numbers, base, string_length=None):
    digits = []
    while numbers.sum():
        digits.append(numbers % base)
        numbers = numbers.div(base, rounding_mode='floor')
    if string_length:
        assert len(digits) <= string_length, "String length required is too small to represent numbers!"
        digits += [torch.zeros(len(numbers), dtype=int)] * (string_length - len(digits))
<<<<<<< HEAD
    return torch.stack(digits[::-1]).t()
=======
    return torch.stack(digits[::-1]).t()

>>>>>>> e570e064
<|MERGE_RESOLUTION|>--- conflicted
+++ resolved
@@ -1,269 +1,259 @@
-import torch
-from torch.utils.data import Dataset
-import torch.nn.functional as F
-
-from itertools import *
-import random
-import numpy as np
-
-from .utils import dec2bin
-
-
-def hierarchical_features(num_features, num_layers, m, num_classes, seed=0):
-    """
-    Build hierarchy of features.
-    :param num_features: number of features to choose from at each layer (short: `n`).
-    :param num_layers: number of layers in the hierarchy (short: `l`)
-    :param m: features multiplicity (number of ways in which a feature can be made from sub-feat.)
-    :param num_classes: number of different classes
-    :param seed: sampling sub-features seed
-    :return: features hierarchy as a list of length num_layers
-    """
-    random.seed(seed)
-    features = [torch.arange(num_classes)]
-    for l in range(num_layers):
-        previous_features = features[-1].flatten()
-        features_set = list(set([i.item() for i in previous_features]))
-        num_layer_features = len(features_set)
-        # new_features = list(combinations(range(num_features), 2))
-        new_features = list(product(range(num_features), range(num_features)))
-        assert (
-                len(new_features) >= m * num_layer_features
-        ), "Not enough features to choose from!!"
-        random.shuffle(new_features)
-        new_features = new_features[: m * num_layer_features]
-        new_features = list(sum(new_features, ()))  # tuples to list
-
-        new_features = torch.tensor(new_features)
-        new_features = new_features.reshape(-1, m, 2)  # [n_features h-1, m, 2]
-
-        # here new_features are ordered as what makes a 2, what makes a 1 etc...]
-
-        # map features to indices
-        feature_to_index = dict([(e, i) for i, e in enumerate(features_set)])
-
-        indices = [feature_to_index[f.item()] for f in previous_features]
-
-        new_features = new_features[indices]
-        features.append(new_features)
-    return features
-
-
-def features_to_data(samples_indices, features, m, num_classes, num_layers, seed=0, seed_reset_layer=42):
-    """
-    Build hierarchical dataset from features hierarchy.
-    :param samples_indices: torch tensor containing indices in [0, 1, ..., Pmax - 1] of datapoints to sample
-    :param features: hierarchy of features
-    :param num_features: features vocabulary size
-    :param m: features multiplicity (number of ways in which a feature can be made from sub-feat.)
-    :param num_classes: number of different classes
-    :param num_layers: number of layers in the hierarchy (short: `l`)
-    :param seed: controls randomness in sampling for stability measurements
-    :param seed_reset_layer: layer from which to randomize the choice of semantically equivalent subfeatures (for stability measurements)
-    :return: dataset {x, y}
-    """
-
-    Pmax = m ** (2 ** num_layers - 1) * num_classes
-
-    x = features[-1].reshape(num_classes, *sum([(m, 2) for _ in range(num_layers)], ()))  # [nc, m, 2, m, 2, ...]
-
-    groups_size = Pmax // num_classes
-    y = samples_indices.div(groups_size, rounding_mode='floor')
-    samples_indices = samples_indices % groups_size
-
-    indices = []
-    for l in range(num_layers):
-
-        if l != 0:
-            # indexing the left AND right sub-features (i.e. dimensions of size 2 in x)
-            # Repeat is there such that higher level features are chosen consistently for a give data-point
-            left_right = (
-                torch.arange(2)[None]
-                    .repeat(2 ** (num_layers - 2), 1)
-                    .reshape(2 ** (num_layers - l - 1), -1)
-                    .t()
-                    .flatten()
-            )
-            left_right = left_right[None].repeat(len(samples_indices), 1)
-
-            indices.append(left_right)
-
-        if l >= seed_reset_layer:
-            np.random.seed(seed + 42 + l)
-            perm = torch.randperm(len(samples_indices))
-            samples_indices = samples_indices[perm]
-
-        groups_size //= m ** (2 ** l)
-        layer_indices = samples_indices.div(groups_size, rounding_mode='floor')
-
-        rules = number2base(layer_indices, m, string_length=2 ** l)
-        rules = (
-            rules[:, None]
-                .repeat(1, 2 ** (num_layers - l - 1), 1)
-                .permute(0, 2, 1)
-                .flatten(1)
-        )
-
-        indices.append(rules)
-
-        samples_indices = samples_indices % groups_size
-
-    yi = y[:, None].repeat(1, 2 ** (num_layers - 1))
-
-    x = x[tuple([yi, *indices])].flatten(1)
-
-    return x, y
-
-
-class HierarchicalDataset(Dataset):
-    """
-    Hierarchical dataset.
-    """
-
-    def __init__(
-            self,
-            num_features=8,
-            m=2,  # features multiplicity
-            num_layers=2,
-            num_classes=2,
-            seed=0,
-            max_dataset_size=None,
-            seed_traintest_split=0,
-            train=True,
-            input_format='onehot',
-            whitening=0,
-            transform=None,
-            testsize=-1,
-            seed_reset_layer=42,
-    ):
-        assert testsize or train, "testsize must be larger than zero when generating a test set!"
-        torch.manual_seed(seed)
-        self.num_features = num_features
-        self.m = m  # features multiplicity
-        self.num_layers = num_layers
-        self.num_classes = num_classes
-
-        features = hierarchical_features(
-            num_features, num_layers, m, num_classes, seed=seed
-        )
-
-        Pmax = m ** (2 ** num_layers - 1) * num_classes
-        assert Pmax < 1e19, "Pmax cannot be represented with int64!! Parameters too large! Please open a github issue if you need a solution."
-<<<<<<< HEAD
-        if max_dataset_size is None or max_dataset_size > Pmax:
-=======
-        if max_dataset_size is None:
->>>>>>> e570e064
-            max_dataset_size = Pmax
-        if testsize == -1:
-            testsize = min(max_dataset_size // 5, 20000)
-
-        g = torch.Generator()
-        g.manual_seed(seed_traintest_split)
-
-        if Pmax < 5e6:  # there is a crossover in computational time of the two sampling methods around this value of Pmax
-            samples_indices = torch.randperm(Pmax, generator=g)[:max_dataset_size]
-        else:
-            samples_indices = torch.randint(Pmax, (2 * max_dataset_size,), generator=g)
-            samples_indices = torch.unique(samples_indices)
-            perm = torch.randperm(len(samples_indices), generator=g)[:max_dataset_size]
-            samples_indices = samples_indices[perm]
-
-        if train and testsize:
-            samples_indices = samples_indices[:-testsize]
-        else:
-            samples_indices = samples_indices[-testsize:]
-
-        self.x, self.targets = features_to_data(
-            samples_indices, features, m, num_classes, num_layers, seed=seed, seed_reset_layer=seed_reset_layer
-        )
-
-        # encode input pairs instead of features
-        if "pairs" in input_format:
-            self.x = pairing_features(self.x, num_features)
-
-        if 'onehot' not in input_format:
-            assert not whitening, "Whitening only implemented for one-hot encoding"
-
-        if "binary" in input_format:
-            self.x = dec2bin(self.x)
-            self.x = self.x.permute(0, 2, 1)
-        elif "long" in input_format:
-            self.x = self.x.long() + 1
-        elif "decimal" in input_format:
-            self.x = ((self.x[:, None] + 1) / num_features - 1) * 2
-        elif "onehot" in input_format:
-            self.x = F.one_hot(
-                self.x.long(),
-                num_classes=num_features if 'pairs' not in input_format else num_features ** 2
-            ).float()
-            self.x = self.x.permute(0, 2, 1)
-
-            if whitening:
-                inv_sqrt_n = (num_features - 1) ** -.5
-                self.x = self.x * (1 + inv_sqrt_n) - inv_sqrt_n
-            else:
-                exp = int("pairs" in input_format) + 1
-                self.x *= num_features ** exp
-        else:
-            raise ValueError
-
-        self.transform = transform
-
-    def __len__(self):
-        return len(self.targets)
-
-    def __getitem__(self, idx):
-        """
-        :param idx: sample index
-        :return (torch.tensor, torch.tensor): (sample, label)
-        """
-
-        x, y = self.x[idx], self.targets[idx]
-
-        if self.transform:
-            x, y = self.transform(x, y)
-
-        # if self.background_noise:
-        #     g = torch.Generator()
-        #     g.manual_seed(idx)
-        #     x += torch.randn(x.shape, generator=g) * self.background_noise
-
-        return x, y
-
-
-def pairs_to_num(xi, n):
-    """
-        Convert one long input with n-features encoding to n^2 pairs encoding.
-    """
-    ln = len(xi)
-    xin = torch.zeros(ln // 2)
-    for ii, xii in enumerate(xi):
-        xin[ii // 2] += xii * n ** (1 - ii % 2)
-    return xin
-
-
-def pairing_features(x, n):
-    """
-        Batch of inputs from n to n^2 encoding.
-    """
-    xn = torch.zeros(x.shape[0], x.shape[-1] // 2)
-    for i, xi in enumerate(x.squeeze()):
-        xn[i] = pairs_to_num(xi, n)
-    return xn
-
-
-def number2base(numbers, base, string_length=None):
-    digits = []
-    while numbers.sum():
-        digits.append(numbers % base)
-        numbers = numbers.div(base, rounding_mode='floor')
-    if string_length:
-        assert len(digits) <= string_length, "String length required is too small to represent numbers!"
-        digits += [torch.zeros(len(numbers), dtype=int)] * (string_length - len(digits))
-<<<<<<< HEAD
-    return torch.stack(digits[::-1]).t()
-=======
-    return torch.stack(digits[::-1]).t()
-
->>>>>>> e570e064
+import torch
+from torch.utils.data import Dataset
+import torch.nn.functional as F
+
+from itertools import *
+import random
+import numpy as np
+
+from .utils import dec2bin
+
+
+def hierarchical_features(num_features, num_layers, m, num_classes, seed=0):
+    """
+    Build hierarchy of features.
+    :param num_features: number of features to choose from at each layer (short: `n`).
+    :param num_layers: number of layers in the hierarchy (short: `l`)
+    :param m: features multiplicity (number of ways in which a feature can be made from sub-feat.)
+    :param num_classes: number of different classes
+    :param seed: sampling sub-features seed
+    :return: features hierarchy as a list of length num_layers
+    """
+    random.seed(seed)
+    features = [torch.arange(num_classes)]
+    for l in range(num_layers):
+        previous_features = features[-1].flatten()
+        features_set = list(set([i.item() for i in previous_features]))
+        num_layer_features = len(features_set)
+        # new_features = list(combinations(range(num_features), 2))
+        new_features = list(product(range(num_features), range(num_features)))
+        assert (
+                len(new_features) >= m * num_layer_features
+        ), "Not enough features to choose from!!"
+        random.shuffle(new_features)
+        new_features = new_features[: m * num_layer_features]
+        new_features = list(sum(new_features, ()))  # tuples to list
+
+        new_features = torch.tensor(new_features)
+        new_features = new_features.reshape(-1, m, 2)  # [n_features h-1, m, 2]
+
+        # here new_features are ordered as what makes a 2, what makes a 1 etc...]
+
+        # map features to indices
+        feature_to_index = dict([(e, i) for i, e in enumerate(features_set)])
+
+        indices = [feature_to_index[f.item()] for f in previous_features]
+
+        new_features = new_features[indices]
+        features.append(new_features)
+    return features
+
+
+def features_to_data(samples_indices, features, m, num_classes, num_layers, seed=0, seed_reset_layer=42):
+    """
+    Build hierarchical dataset from features hierarchy.
+    :param samples_indices: torch tensor containing indices in [0, 1, ..., Pmax - 1] of datapoints to sample
+    :param features: hierarchy of features
+    :param num_features: features vocabulary size
+    :param m: features multiplicity (number of ways in which a feature can be made from sub-feat.)
+    :param num_classes: number of different classes
+    :param num_layers: number of layers in the hierarchy (short: `l`)
+    :param seed: controls randomness in sampling for stability measurements
+    :param seed_reset_layer: layer from which to randomize the choice of semantically equivalent subfeatures (for stability measurements)
+    :return: dataset {x, y}
+    """
+
+    Pmax = m ** (2 ** num_layers - 1) * num_classes
+
+    x = features[-1].reshape(num_classes, *sum([(m, 2) for _ in range(num_layers)], ()))  # [nc, m, 2, m, 2, ...]
+
+    groups_size = Pmax // num_classes
+    y = samples_indices.div(groups_size, rounding_mode='floor')
+    samples_indices = samples_indices % groups_size
+
+    indices = []
+    for l in range(num_layers):
+
+        if l != 0:
+            # indexing the left AND right sub-features (i.e. dimensions of size 2 in x)
+            # Repeat is there such that higher level features are chosen consistently for a give data-point
+            left_right = (
+                torch.arange(2)[None]
+                    .repeat(2 ** (num_layers - 2), 1)
+                    .reshape(2 ** (num_layers - l - 1), -1)
+                    .t()
+                    .flatten()
+            )
+            left_right = left_right[None].repeat(len(samples_indices), 1)
+
+            indices.append(left_right)
+
+        if l >= seed_reset_layer:
+            np.random.seed(seed + 42 + l)
+            perm = torch.randperm(len(samples_indices))
+            samples_indices = samples_indices[perm]
+
+        groups_size //= m ** (2 ** l)
+        layer_indices = samples_indices.div(groups_size, rounding_mode='floor')
+
+        rules = number2base(layer_indices, m, string_length=2 ** l)
+        rules = (
+            rules[:, None]
+                .repeat(1, 2 ** (num_layers - l - 1), 1)
+                .permute(0, 2, 1)
+                .flatten(1)
+        )
+
+        indices.append(rules)
+
+        samples_indices = samples_indices % groups_size
+
+    yi = y[:, None].repeat(1, 2 ** (num_layers - 1))
+
+    x = x[tuple([yi, *indices])].flatten(1)
+
+    return x, y
+
+
+class HierarchicalDataset(Dataset):
+    """
+    Hierarchical dataset.
+    """
+
+    def __init__(
+            self,
+            num_features=8,
+            m=2,  # features multiplicity
+            num_layers=2,
+            num_classes=2,
+            seed=0,
+            max_dataset_size=None,
+            seed_traintest_split=0,
+            train=True,
+            input_format='onehot',
+            whitening=0,
+            transform=None,
+            testsize=-1,
+            seed_reset_layer=42,
+    ):
+        assert testsize or train, "testsize must be larger than zero when generating a test set!"
+        torch.manual_seed(seed)
+        self.num_features = num_features
+        self.m = m  # features multiplicity
+        self.num_layers = num_layers
+        self.num_classes = num_classes
+
+        features = hierarchical_features(
+            num_features, num_layers, m, num_classes, seed=seed
+        )
+
+        Pmax = m ** (2 ** num_layers - 1) * num_classes
+        assert Pmax < 1e19, "Pmax cannot be represented with int64!! Parameters too large! Please open a github issue if you need a solution."
+        if max_dataset_size is None or max_dataset_size > Pmax:
+            max_dataset_size = Pmax
+        if testsize == -1:
+            testsize = min(max_dataset_size // 5, 20000)
+
+        g = torch.Generator()
+        g.manual_seed(seed_traintest_split)
+
+        if Pmax < 5e6:  # there is a crossover in computational time of the two sampling methods around this value of Pmax
+            samples_indices = torch.randperm(Pmax, generator=g)[:max_dataset_size]
+        else:
+            samples_indices = torch.randint(Pmax, (2 * max_dataset_size,), generator=g)
+            samples_indices = torch.unique(samples_indices)
+            perm = torch.randperm(len(samples_indices), generator=g)[:max_dataset_size]
+            samples_indices = samples_indices[perm]
+
+        if train and testsize:
+            samples_indices = samples_indices[:-testsize]
+        else:
+            samples_indices = samples_indices[-testsize:]
+
+        self.x, self.targets = features_to_data(
+            samples_indices, features, m, num_classes, num_layers, seed=seed, seed_reset_layer=seed_reset_layer
+        )
+
+        # encode input pairs instead of features
+        if "pairs" in input_format:
+            self.x = pairing_features(self.x, num_features)
+
+        if 'onehot' not in input_format:
+            assert not whitening, "Whitening only implemented for one-hot encoding"
+
+        if "binary" in input_format:
+            self.x = dec2bin(self.x)
+            self.x = self.x.permute(0, 2, 1)
+        elif "long" in input_format:
+            self.x = self.x.long() + 1
+        elif "decimal" in input_format:
+            self.x = ((self.x[:, None] + 1) / num_features - 1) * 2
+        elif "onehot" in input_format:
+            self.x = F.one_hot(
+                self.x.long(),
+                num_classes=num_features if 'pairs' not in input_format else num_features ** 2
+            ).float()
+            self.x = self.x.permute(0, 2, 1)
+
+            if whitening:
+                inv_sqrt_n = (num_features - 1) ** -.5
+                self.x = self.x * (1 + inv_sqrt_n) - inv_sqrt_n
+        
+        else:
+            raise ValueError
+
+        self.transform = transform
+
+    def __len__(self):
+        return len(self.targets)
+
+    def __getitem__(self, idx):
+        """
+        :param idx: sample index
+        :return (torch.tensor, torch.tensor): (sample, label)
+        """
+
+        x, y = self.x[idx], self.targets[idx]
+
+        if self.transform:
+            x, y = self.transform(x, y)
+
+        # if self.background_noise:
+        #     g = torch.Generator()
+        #     g.manual_seed(idx)
+        #     x += torch.randn(x.shape, generator=g) * self.background_noise
+
+        return x, y
+
+
+def pairs_to_num(xi, n):
+    """
+        Convert one long input with n-features encoding to n^2 pairs encoding.
+    """
+    ln = len(xi)
+    xin = torch.zeros(ln // 2)
+    for ii, xii in enumerate(xi):
+        xin[ii // 2] += xii * n ** (1 - ii % 2)
+    return xin
+
+
+def pairing_features(x, n):
+    """
+        Batch of inputs from n to n^2 encoding.
+    """
+    xn = torch.zeros(x.shape[0], x.shape[-1] // 2)
+    for i, xi in enumerate(x.squeeze()):
+        xn[i] = pairs_to_num(xi, n)
+    return xn
+
+
+def number2base(numbers, base, string_length=None):
+    digits = []
+    while numbers.sum():
+        digits.append(numbers % base)
+        numbers = numbers.div(base, rounding_mode='floor')
+    if string_length:
+        assert len(digits) <= string_length, "String length required is too small to represent numbers!"
+        digits += [torch.zeros(len(numbers), dtype=int)] * (string_length - len(digits))
+    return torch.stack(digits[::-1]).t()
+